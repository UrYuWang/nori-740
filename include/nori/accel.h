/*
    This file is part of Nori, a simple educational ray tracer

    Copyright (c) 2015 by Wenzel Jakob

    Nori is free software; you can redistribute it and/or modify
    it under the terms of the GNU General Public License Version 3
    as published by the Free Software Foundation.

    Nori is distributed in the hope that it will be useful,
    but WITHOUT ANY WARRANTY; without even the implied warranty of
    MERCHANTABILITY or FITNESS FOR A PARTICULAR PURPOSE. See the
    GNU General Public License for more details.

    You should have received a copy of the GNU General Public License
    along with this program. If not, see <http://www.gnu.org/licenses/>.
*/

#if !defined(__NORI_BVH_H)
#define __NORI_BVH_H

#include <nori/mesh.h>

NORI_NAMESPACE_BEGIN

/**
 * \brief Bounding Volume Hierarchy for fast ray intersection queries
 *
 * This class builds a Bounding Volume Hierarchy (BVH) using a greedy
 * divide and conquer build strategy, which locally maximizes a criterion
 * known as the Surface Area Heuristic (SAH) to obtain a tree that is
 * particularly well-suited for ray intersection queries.
 *
 * Construction of a BVH is generally slow; the implementation here runs
 * in parallel to accelerate this process much as possible. For details
 * on how this works, refer to the paper
 *
 * "Fast and Parallel Construction of SAH-based Bounding Volume Hierarchies"
 * by Ingo Wald (Proc. IEEE/EG Symposium on Interactive Ray Tracing, 2007)
 *
 * \author Wenzel Jakob
 */
class Accel {
    friend class BVHBuildTask;
public:
    /// Create a new and empty BVH
    Accel() { m_meshOffset.push_back(0u); }

    /// Release all resources
    virtual ~Accel() { clear(); };

    /// Release all resources
    void clear();

    /**
     * \brief Register a triangle mesh for inclusion in the BVH.
     *
     * This function can only be used before \ref build() is called
     */
    void addMesh(Mesh *mesh);

    /// Build the BVH
    void build();

    /**
     * \brief Intersect a ray against all triangle meshes registered
     * with the BVH
     *
     * Detailed information about the intersection, if any, will be
     * stored in the provided \ref Intersection data record. 
     *
     * The <tt>shadowRay</tt> parameter specifies whether this detailed
     * information is really needed. When set to \c true, the 
     * function just checks whether or not there is occlusion, but without
     * providing any more detail (i.e. \c its will not be filled with
     * contents). This is usually much faster.
     *
     * \return \c true If an intersection was found
     */
    bool rayIntersect(const Ray3f &ray, Intersection &its, 
        bool shadowRay = false) const;

    /// Return the total number of meshes registered with the BVH
    uint32_t getMeshCount() const { return (uint32_t) m_meshes.size(); }

    /// Return the total number of internally represented triangles 
    uint32_t getTriangleCount() const { return m_meshOffset.back(); }

    /// Return one of the registered meshes
    Mesh *getMesh(uint32_t idx) { return m_meshes[idx]; }
    
    /// Return one of the registered meshes (const version)
    const Mesh *getMesh(uint32_t idx) const { return m_meshes[idx]; }

<<<<<<< HEAD
    //// Return an axis-aligned bounding box containing the entire tree
    const BoundingBox3f &getBoundingBox() const {
        return m_bbox;
    }
=======
private:
	struct _Node;
    Mesh         *m_mesh = nullptr; ///< Mesh (only a single one for now)
    BoundingBox3f m_bbox;           ///< Bounding box of the entire scene
	_Node		 *m_root = nullptr; ///< Root of octree

	tbb::atomic<size_t>	  m_interior;   ///< Number of interior nodes
	tbb::atomic<size_t>	  m_leaf;		///< Number of leaf nodes
	tbb::atomic<size_t>	  m_total;		///< Number of total triangles on leaf nodes

	// Build a node of octree serial version
	_Node* buildTreeSerial(BoundingBox3f& box, tbb::concurrent_vector<uint32_t>& triangles, uint32_t depth);

	/// Return a 1/8 bounding box by index
	static BoundingBox3f calcBoundingBox(const BoundingBox3f& box, int index);

	/// RayIntersect variants for internal use
	bool rayIntersectInternal(const _Node* root, Ray3f &ray, Intersection &its, uint32_t &idx, bool shadowRay) const;

	static const uint32_t MAX_DEPTH = 9;
	static const size_t LEAF_SIZE = 10;
	static const size_t CUTOFF_SIZE = 80;
	static const size_t BLOCK_SIZE = 30;

	typedef struct _Node {
		union {
			struct {
				struct _Node* child[8];
				BoundingBox3f subbox[8];
			} inte;
			tbb::concurrent_vector<uint32_t>* triangles;
		};
		bool leaf;

		_Node() {

		}

		~_Node() {
			if (leaf) {
				delete triangles;
			}
			else {
				for (int i = 0; i < 8; ++i) {
					delete inte.child[i];
				}
			}
		}
	} Node;

	const size_t ttt = sizeof(_Node);

	class BuildTask : public tbb::task {
	public:
		BuildTask(Accel& parent, Node*& root, BoundingBox3f& box, tbb::concurrent_vector<uint32_t>& triangles, uint32_t depth);
		tbb::task* execute();
	private:
		Accel& parent;
		Node*& root;
		BoundingBox3f box;
		tbb::concurrent_vector<uint32_t> triangles;
		uint32_t depth;
	};
>>>>>>> 78d8b35f

protected:
    /**
     * \brief Compute the mesh and triangle indices corresponding to 
     * a primitive index used by the underlying generic BVH implementation. 
     */
    uint32_t findMesh(uint32_t &idx) const {
        auto it = std::lower_bound(m_meshOffset.begin(), m_meshOffset.end(), idx+1) - 1;
        idx -= *it;
        return (uint32_t) (it - m_meshOffset.begin());
    }

    //// Return an axis-aligned bounding box containing the given triangle
    BoundingBox3f getBoundingBox(uint32_t index) const {
        uint32_t meshIdx = findMesh(index);
        return m_meshes[meshIdx]->getBoundingBox(index);
    }
    
    //// Return the centroid of the given triangle
    Point3f getCentroid(uint32_t index) const {
        uint32_t meshIdx = findMesh(index);
        return m_meshes[meshIdx]->getCentroid(index);
    }

    /// Compute internal tree statistics
    std::pair<float, uint32_t> statistics(uint32_t index = 0) const;

    /* BVH node in 32 bytes */
    struct BVHNode {
        union {
            struct {
                unsigned flag : 1;
                uint32_t size : 31;
                uint32_t start;
            } leaf;

            struct {
                unsigned flag : 1;
                uint32_t axis : 31;
                uint32_t rightChild;
            } inner;

            uint64_t data;
        };
        BoundingBox3f bbox;

        bool isLeaf() const {
            return leaf.flag == 1;
        }

        bool isInner() const {
            return leaf.flag == 0;
        }

        bool isUnused() const {
            return data == 0;
        }

        uint32_t start() const {
            return leaf.start;
        }

        uint32_t end() const {
            return leaf.start + leaf.size;
        }
    };
private:
    std::vector<Mesh *> m_meshes;       ///< List of meshes registered with the BVH
    std::vector<uint32_t> m_meshOffset; ///< Index of the first triangle for each shape
    std::vector<BVHNode> m_nodes;       ///< BVH nodes
    std::vector<uint32_t> m_indices;    ///< Index references by BVH nodes
    BoundingBox3f m_bbox;               ///< Bounding box of the entire BVH
};

NORI_NAMESPACE_END

#endif /* __NORI_BVH_H */<|MERGE_RESOLUTION|>--- conflicted
+++ resolved
@@ -92,76 +92,11 @@
     /// Return one of the registered meshes (const version)
     const Mesh *getMesh(uint32_t idx) const { return m_meshes[idx]; }
 
-<<<<<<< HEAD
     //// Return an axis-aligned bounding box containing the entire tree
     const BoundingBox3f &getBoundingBox() const {
         return m_bbox;
     }
-=======
-private:
-	struct _Node;
-    Mesh         *m_mesh = nullptr; ///< Mesh (only a single one for now)
-    BoundingBox3f m_bbox;           ///< Bounding box of the entire scene
-	_Node		 *m_root = nullptr; ///< Root of octree
 
-	tbb::atomic<size_t>	  m_interior;   ///< Number of interior nodes
-	tbb::atomic<size_t>	  m_leaf;		///< Number of leaf nodes
-	tbb::atomic<size_t>	  m_total;		///< Number of total triangles on leaf nodes
-
-	// Build a node of octree serial version
-	_Node* buildTreeSerial(BoundingBox3f& box, tbb::concurrent_vector<uint32_t>& triangles, uint32_t depth);
-
-	/// Return a 1/8 bounding box by index
-	static BoundingBox3f calcBoundingBox(const BoundingBox3f& box, int index);
-
-	/// RayIntersect variants for internal use
-	bool rayIntersectInternal(const _Node* root, Ray3f &ray, Intersection &its, uint32_t &idx, bool shadowRay) const;
-
-	static const uint32_t MAX_DEPTH = 9;
-	static const size_t LEAF_SIZE = 10;
-	static const size_t CUTOFF_SIZE = 80;
-	static const size_t BLOCK_SIZE = 30;
-
-	typedef struct _Node {
-		union {
-			struct {
-				struct _Node* child[8];
-				BoundingBox3f subbox[8];
-			} inte;
-			tbb::concurrent_vector<uint32_t>* triangles;
-		};
-		bool leaf;
-
-		_Node() {
-
-		}
-
-		~_Node() {
-			if (leaf) {
-				delete triangles;
-			}
-			else {
-				for (int i = 0; i < 8; ++i) {
-					delete inte.child[i];
-				}
-			}
-		}
-	} Node;
-
-	const size_t ttt = sizeof(_Node);
-
-	class BuildTask : public tbb::task {
-	public:
-		BuildTask(Accel& parent, Node*& root, BoundingBox3f& box, tbb::concurrent_vector<uint32_t>& triangles, uint32_t depth);
-		tbb::task* execute();
-	private:
-		Accel& parent;
-		Node*& root;
-		BoundingBox3f box;
-		tbb::concurrent_vector<uint32_t> triangles;
-		uint32_t depth;
-	};
->>>>>>> 78d8b35f
 
 protected:
     /**
