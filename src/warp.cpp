--- conflicted
+++ resolved
@@ -50,11 +50,7 @@
 }
 
 float Warp::squareToUniformDiskPdf(const Point2f &p) {
-<<<<<<< HEAD
 	return p.norm() < 1.0f ? INV_PI : 0.0f;
-=======
-	return p.norm() < 1 ? 1.0f / M_PI : 0.0f;
->>>>>>> 78d8b35f
 }
 
 Vector3f Warp::squareToUniformSphere(const Point2f &sample) {
