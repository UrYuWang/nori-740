#include <functional>
#include <nori/guider.h>
#include <nori/scene.h>
#include <nori/sampler.h>
#include <nori/emitter.h>
#include <nori/integrator.h>
#include <nori/bsdf.h>
#include <nori/warp.h>
#include <tbb/concurrent_vector.h>
#include <tbb/concurrent_hash_map.h>
#include <algorithm>
#include <fstream>
#include <iostream>

NORI_NAMESPACE_BEGIN

class QTableSphereGuider : public Guider {
protected:
    struct Wrapper {
        float* map;
        int* visit;

        ~Wrapper() {
            if (map)
                delete[] map;
            if (visit)
                delete[] visit;
        }

        void init(int width, int height) {
            map = new float[width * height];
            visit = new int[width * height];
            memset(visit, 0, width * height * sizeof(int));
            for (int i = 0; i < width * height; i++) {
                map[i] = 1.0f;
            }
        }
    };
    typedef tbb::concurrent_hash_map<int, Wrapper> WrapperMap;
public:
    QTableSphereGuider(const PropertyList &props): m_storage(10000) {
        m_sceneResolution = props.getInteger("sceneResolution", 50);
        m_angleResolution = props.getInteger("angleResolution", 8);
        try {
            m_alpha = props.getFloat("alpha");
            m_useVisit = false;
        }
        catch (NoriException e) {
            //alpha doesn't exist
        }
        //Store m_angleResolution x m_angleResolution array for each element in (2 x m_angleResolution) x m_angleResolution array
        m_hemishpereMap = new int[m_angleResolution * m_angleResolution * m_angleResolution * m_angleResolution * 2];
        m_importFilename = props.getString("import", "");
        m_exportFilename = props.getString("export", "");
    }

    ~QTableSphereGuider() {
        delete m_hemishpereMap;
    }

    /* Integrator need to call this in preprocess() */
    void init(const Scene *scene) {
        m_sceneBox = scene->getBoundingBox();
        Point3f orig_max = m_sceneBox.max;
        m_sceneBox.expandBy(orig_max + Vector3f(Epsilon));
        m_sceneBlockSize = (m_sceneBox.max - m_sceneBox.min) / m_sceneResolution;

        int width = (m_angleResolution << 1), height = m_angleResolution;

        //Pre-compute hemisphere map
        for (int i = 0; i < width; i++) {
            for (int j = 0; j < height; j++) {
                Vector3f center_di = Warp::squareToUniformSphere(Point2f((i + 0.5f) / width, (j + 0.5f) / height));
                Frame center_frame = Frame(center_di);
                for (int k = 0; k < m_angleResolution; k++) {
                    for (int l = 0; l < m_angleResolution; l++) {
                        Vector3f local_di = Warp::squareToUniformHemisphere(Point2f((k + 0.5f) / m_angleResolution, (l + 0.5f) / m_angleResolution));
                        int mapped_idx = locateDirection(center_frame.toWorld(local_di));
                        getHemisphereMap(i, j, k, l) = mapped_idx;
                    }
                }
            }
        }
        if (m_importFilename.length() > 0) {
            // Import from file
            std::ifstream file(m_importFilename);
            if (!file.is_open()) {
                throw NoriException("Cannot open file %s", m_importFilename.c_str());
            }
	    cout << "Importing QTable ...";
	    cout.flush();
            while (!file.eof()) {
                int block_idx;
                WrapperMap::accessor access;
                file >> block_idx;
                m_storage.insert(access, block_idx);
<<<<<<< HEAD
		access->second.init(width, height);
=======
                access->second.init(width, height);
>>>>>>> 3555ec48
                for (int i = 0; i < width * height; i++) {
                    file >> std::hexfloat >> access->second.map[i];
		    file >> access->second.visit[i];
                }
                access.release();
            }
            file.close();
	    cout << " done." << endl;
        }

        //cout << "Testing locateDirection" << endl;
        //for (int i = 0; i < width; i++) {
        //    for (int j = 0; j < height; j++) {
        //        int x, y;
        //        Point2f s = Point2f((i + 0.5f) / width, (j + 0.5f) / height);
        //        locateDirection(Warp::squareToUniformSphere(s), x, y);
        //        if (i != x || j != y) {
        //            cout << "Oops..." << i << ' ' << x << ' ' << j << ' ' << y << endl;
        //        }
        //    }
        //}
    }
    Vector3f sample(const Point2f& sample, const Intersection& its, float& pdf) {
        int nx, ny;
        int block_idx = locateBlock(its.p);
        locateDirection(its.shFrame.n, nx, ny);
        Point2f result;
        WrapperMap::const_accessor const_access;
        WrapperMap::accessor access;
        auto do_sample = [&](auto& accessor) -> Point2f {
            float *weights = new float[m_angleResolution + 1];
            float total_weight;
            int x, y;
            float px, py;
            float t;
            weights[0] = 0.0f;
            for (int i = 1; i <= m_angleResolution; i++) {
                weights[i] = weights[i - 1];
                for (int j = 0; j < m_angleResolution; j++) {
                    int mapped_idx = this->getHemisphereMap(nx, ny, i - 1, j);
                    weights[i] += accessor->second.map[mapped_idx];
                }
            }
            total_weight = weights[m_angleResolution];
            t = sample.x() * weights[m_angleResolution];
            x = std::upper_bound(weights, weights + m_angleResolution + 1, t) - weights - 1;
            px = x + (t - weights[x]) / (weights[x + 1] - weights[x]);
            for (int i = 1; i <= m_angleResolution; i++) {
                weights[i] = weights[i - 1];
                int mapped_idx = this->getHemisphereMap(nx, ny, x, i - 1);
                weights[i] += accessor->second.map[mapped_idx];
            }
            t = sample.y() * weights[m_angleResolution];
            y = std::upper_bound(weights, weights + m_angleResolution + 1, t) - weights - 1;
            py = y + (t - weights[y]) / (weights[y + 1] - weights[y]);
            pdf = accessor->second.map[this->getHemisphereMap(nx, ny, x, y)] / total_weight * m_angleResolution * m_angleResolution * INV_TWOPI;
            delete[] weights;
            return Point2f(px / m_angleResolution, py / m_angleResolution);
        };
        if (m_storage.find(const_access, block_idx)) {
            result = do_sample(const_access);
        }
        else {
            if (m_storage.insert(access, block_idx)) {
                access->second.init(2 * m_angleResolution, m_angleResolution);
            }
            result = do_sample(access);
        }
        return Warp::squareToUniformHemisphere(result);
    }

    void update(const Intersection& origin, const Intersection& dest, Sampler* sampler) {
        const Vector3f& ray = (dest.p - origin.p).normalized(),
                dest_wi = dest.shFrame.toLocal(-ray);
        int nx, ny;
        int block_orig_idx = locateBlock(origin.p), angle_orig_idx = locateDirection(ray);
        int block_dest_idx = locateBlock(dest.p);
        locateDirection(dest.shFrame.n, nx, ny);

        WrapperMap::const_accessor const_access_dest;
        WrapperMap::accessor access_dest, access_orig;

        float integral_term = 0.0f;
        const BSDF *bsdf = dest.mesh->getBSDF();
        BSDFQueryRecord brec = BSDFQueryRecord(dest_wi);
        auto integral_job = [&](auto& accessor) {
            if (bsdf->isDiffuse()) {
                brec.measure = ESolidAngle;
                for (int i = 0; i < m_angleResolution; i++) {
                    for (int j = 0; j < m_angleResolution; j++) {
                        Point2f sample = (sampler->next2D() + Point2f(i, j)) / m_angleResolution;
                        brec.wo = Warp::squareToUniformHemisphere(sample);
                        float eval = bsdf->eval(brec).maxCoeff();
                        float normal_q = accessor->second.map[getHemisphereMap(nx, ny, i, j)];
                        float term = normal_q * Frame::cosTheta(brec.wo) * eval;
                        integral_term += term;
                    }
                }
            }
            else {
                //We need to sample the incident ray because brdf is always 0
                for (int i = 0; i < m_angleResolution * m_angleResolution; i++) {
                    bsdf->sample(brec, sampler->next2D());
                    int idx = locateDirection(dest.shFrame.toWorld(brec.wo));
                    integral_term += accessor->second.map[idx];
                }
            }
            accessor.release();
        };
        if (m_storage.find(const_access_dest, block_dest_idx)) {
            integral_job(const_access_dest);
        }
        else {
            if (m_storage.insert(access_dest, block_dest_idx)) {
                access_dest->second.init(2 * m_angleResolution, m_angleResolution);
            }
            integral_job(access_dest);
        }
        integral_term *= 2.0f * M_PI / m_angleResolution / m_angleResolution;
        if (dest.mesh->isEmitter()) {
            integral_term += dest.mesh->getEmitter()->getRadiance(dest.p, dest_wi).sum();
        }


        if (m_storage.insert(access_orig, block_orig_idx)) {
            access_orig->second.init(2 * m_angleResolution, m_angleResolution);
        }
        float alpha = m_useVisit ? 1.0f / (1 + access_orig->second.visit[angle_orig_idx]) : m_alpha;
        float oldval = access_orig->second.map[angle_orig_idx];
        float newval = (1.0f - alpha) * oldval + alpha * integral_term;
        if (newval < UPDATE_THREASHOLD)
            newval = UPDATE_THREASHOLD;
        access_orig->second.map[angle_orig_idx] = newval;
        access_orig->second.visit[angle_orig_idx]++;
    }

    float pdf(const Vector3f& di, const Intersection& origin) {
        int nx, ny;
        int block_idx = locateBlock(origin.p), angle_idx = locateDirection(origin.shFrame.toWorld(di));
        locateDirection(origin.shFrame.n, nx, ny);

        WrapperMap::const_accessor const_access;
        WrapperMap::accessor access;

        auto calc_pdf = [&](auto& accessor) -> float {
            float total_weight = 0.0f;
            for (int i = 0; i < m_angleResolution; i++) {
                for (int j = 0; j < m_angleResolution; j++) {
                    int mapped_idx = this->getHemisphereMap(nx, ny, i, j);
                    total_weight += accessor->second.map[mapped_idx];
                }
            }
            return accessor->second.map[angle_idx] / total_weight * m_angleResolution * m_angleResolution * INV_TWOPI;
        };
        if (m_storage.find(const_access, block_idx)) {
            return calc_pdf(const_access);
        }
        else {
            if (m_storage.insert(access, block_idx)) {
                access->second.init(2 * m_angleResolution, m_angleResolution);
            }
            return calc_pdf(access);
        }
        return 0.0f;
    }

    void done() {
        if (m_exportFilename.length() > 0) {
            std::ofstream file(m_exportFilename);
            if (!file.is_open()) {
                throw NoriException("Cannot open file %s to write", m_importFilename.c_str());
            }
            // Export to the file
            std::cout << "Exporting QTableSphere to " << m_exportFilename << " ... ";
            std::cout.flush();
            for (WrapperMap::const_iterator it = m_storage.begin(); it != m_storage.end(); ++it) {
                file << it->first << std::endl;
                for (int i = 0; i < 2 * m_angleResolution * m_angleResolution; i++) {
                    file << std::hexfloat << it->second.map[i] << ' ' << it->second.visit[i] << ' ';
                }
                file << std::endl;
            }
            file.close();
            std::cout << "done." << std::endl;
        }
    }

	std::string toString() const {
        return tfm::format(
            "QTableSphereGuider[\n"
            "  alpha = %s,\n"
            "  sceneResolution = %d,\n"
            "  angleResolution = %d\n"
            "]",
            m_useVisit? "1/(1 + visit)" : tfm::format("%f", m_alpha), m_sceneResolution, m_angleResolution);
	}

protected:

    int locateBlock(const Point3f& pos) const {
        Vector3f offset = pos - m_sceneBox.min;
        int x = offset.x() / m_sceneBlockSize.x(),
            y = offset.y() / m_sceneBlockSize.y(),
            z = offset.z() / m_sceneBlockSize.z();
        return (x * m_sceneResolution + y) * m_sceneResolution + z;
    }

    inline int locateDirection(const Vector3f& di, int &ix, int& iy) const {
        float x = di.z();
        float y = 0.0f;
        if (x < 1 - Epsilon && x > -1 + Epsilon) {
            y = atan(di.y() / di.x());
            if (di.x() < 0) {
                y += M_PI;
            }
            else if (di.y() < 0) {
                y += 2 * M_PI;
            }
        }
        x = (x + 1.0f) / 2.0f;
        y /= 2.0f * M_PI;
        ix = x * 2 * m_angleResolution;
        iy = y * m_angleResolution;
        return ix * m_angleResolution + iy;
    }

    int locateDirection(const Vector3f& di) const {
        int dummyx, dummyy;
        return locateDirection(di, dummyx, dummyy);
    }

    inline int& getHemisphereMap(int nx, int ny, int x, int y) {
        return m_hemishpereMap[(((nx * m_angleResolution) + ny) * m_angleResolution + x) + y];
    }

    friend class QTableVisualizationIntegrator;

    int m_sceneResolution;
    int m_angleResolution;
    float m_alpha;
    bool m_useVisit = true;
    Vector3f m_sceneBlockSize;
    BoundingBox3f m_sceneBox;
    WrapperMap m_storage;
    int* m_hemishpereMap;
    const float UPDATE_THREASHOLD = 0.1f;
    std::string m_importFilename;
    std::string m_exportFilename;
};


class QTableVisualizationIntegrator : public Integrator {
public:
    QTableVisualizationIntegrator(const PropertyList &props) {
        /* No parameters this time */
    }

    void addChild(NoriObject *obj) {
        switch (obj->getClassType()) {
        case EGuider:
            if (m_guider)
                throw NoriException("There can only be one guider per integrator!");
            m_guider = dynamic_cast<QTableSphereGuider*>(obj);
            break;
        default:
            throw NoriException("PathGuidedIntegrator::addChild(<%s>) is not supported!",
                classTypeName(obj->getClassType()));
        }
    }

    void activate() {
        if (!m_guider)
            throw NoriException("No guider was specified!");
    }

    void preprocess(const Scene *scene) {
        m_guider->init(scene);
    }

    Color3f Li(const Scene *scene, Sampler *sampler, const Ray3f &ray) const {
        /* Find the surface that is visible in the requested direction */
        Intersection its, its_;
        if (!scene->rayIntersect(ray, its))
            return Color3f(0.0f);

        if (!its.mesh->getBSDF()->isProbe())
            return Color3f(0.0f);

        if (!scene->rayIntersect(Ray3f(its.p, -its.shFrame.n), its_))
            return Color3f(0.0f);
        QTableSphereGuider::WrapperMap::const_accessor const_access;
        int block_idx = m_guider->locateBlock(its_.p),
            angle_idx = m_guider->locateDirection(its.shFrame.n);
        int nx, ny;
        m_guider->locateDirection(its_.shFrame.n, nx, ny);

        if (m_guider->m_storage.find(const_access, block_idx)) {
            float maxq = 0.0f;

            for (int i = 0; i < m_guider->m_angleResolution; i++) {
                for (int j = 0; j < m_guider->m_angleResolution; j++) {
                    maxq = std::max(maxq, const_access->second.map[m_guider->getHemisphereMap(nx, ny, i, j)]);
                }
            }
            return Color3f(const_access->second.map[angle_idx] / maxq, 1.0f , 0.0f);
        }
        return Color3f(0.0f);
    }

    std::string toString() const {
        return "QTableVisualizationIntegrator[]";
    }

protected:
    QTableSphereGuider* m_guider = nullptr;
};

NORI_REGISTER_CLASS(QTableSphereGuider, "qtable_sphere");
NORI_REGISTER_CLASS(QTableVisualizationIntegrator, "qtable_visualization");
NORI_NAMESPACE_END<|MERGE_RESOLUTION|>--- conflicted
+++ resolved
@@ -94,11 +94,7 @@
                 WrapperMap::accessor access;
                 file >> block_idx;
                 m_storage.insert(access, block_idx);
-<<<<<<< HEAD
-		access->second.init(width, height);
-=======
                 access->second.init(width, height);
->>>>>>> 3555ec48
                 for (int i = 0; i < width * height; i++) {
                     file >> std::hexfloat >> access->second.map[i];
 		    file >> access->second.visit[i];
